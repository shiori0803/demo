# ER図
<<<<<<< HEAD
=======

>>>>>>> 986dcc10
```mermaid
erDiagram
    authors {
        BIGSERIAL id PK
        VARCHAR first_name
        VARCHAR middle_name
        VARCHAR last_name
        DATE birth_date
    }

    books {
        BIGSERIAL id PK
        VARCHAR title
        INT price
        INT publication_status
    }

    book_authors {
        BIGINT book_id PK,FK
        BIGINT author_id PK,FK
    }

    authors ||--o{ book_authors : "has"
    books ||--o{ book_authors : "has"
```

# memo
- Intelijでmermaidの描画を確認できるプラグイン
  - [Jetbrains Marketplace - Mermaid](https://plugins.jetbrains.com/plugin/20146-mermaid)<|MERGE_RESOLUTION|>--- conflicted
+++ resolved
@@ -1,8 +1,5 @@
 # ER図
-<<<<<<< HEAD
-=======
 
->>>>>>> 986dcc10
 ```mermaid
 erDiagram
     authors {
@@ -27,8 +24,4 @@
 
     authors ||--o{ book_authors : "has"
     books ||--o{ book_authors : "has"
-```
-
-# memo
-- Intelijでmermaidの描画を確認できるプラグイン
-  - [Jetbrains Marketplace - Mermaid](https://plugins.jetbrains.com/plugin/20146-mermaid)+```